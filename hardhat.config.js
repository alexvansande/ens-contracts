--- conflicted
+++ resolved
@@ -70,11 +70,7 @@
   solidity: {
     compilers: [
       {
-<<<<<<< HEAD
         version: "0.8.13",
-=======
-        version: '0.8.12',
->>>>>>> bbb5a337
         settings: {
           optimizer: {
             enabled: true,
