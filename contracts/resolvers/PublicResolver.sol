--- conflicted
+++ resolved
@@ -20,8 +20,8 @@
  * A simple resolver anyone can use; only allows the owner of a node to set its
  * address.
  */
-<<<<<<< HEAD
 contract PublicResolver is
+    Multicallable,
     ABIResolver,
     AddrResolver,
     ContentHashResolver,
@@ -31,9 +31,6 @@
     PubkeyResolver,
     TextResolver
 {
-=======
-contract PublicResolver is Multicallable, ABIResolver, AddrResolver, ContentHashResolver, DNSResolver, InterfaceResolver, NameResolver, PubkeyResolver, TextResolver {
->>>>>>> fb88681d
     ENS ens;
     INameWrapper nameWrapper;
     address immutable trustedETHController;
@@ -104,27 +101,11 @@
         return _operatorApprovals[account][operator];
     }
 
-<<<<<<< HEAD
-    function multicall(bytes[] calldata data)
-        external
-        returns (bytes[] memory results)
-    {
-        results = new bytes[](data.length);
-        for (uint256 i = 0; i < data.length; i++) {
-            (bool success, bytes memory result) = address(this).delegatecall(
-                data[i]
-            );
-            require(success);
-            results[i] = result;
-        }
-        return results;
-    }
-
     function supportsInterface(bytes4 interfaceID)
         public
         pure
-        virtual
         override(
+            Multicallable,
             ABIResolver,
             AddrResolver,
             ContentHashResolver,
@@ -136,10 +117,8 @@
         )
         returns (bool)
     {
-        return super.supportsInterface(interfaceID);
-=======
-    function supportsInterface(bytes4 interfaceID) public override(Multicallable, ABIResolver, AddrResolver, ContentHashResolver, DNSResolver, InterfaceResolver, NameResolver, PubkeyResolver, TextResolver) pure returns(bool) {
-        return interfaceID == type(IMulticallable).interfaceId || super.supportsInterface(interfaceID);
->>>>>>> fb88681d
+        return
+            interfaceID == type(IMulticallable).interfaceId ||
+            super.supportsInterface(interfaceID);
     }
 }