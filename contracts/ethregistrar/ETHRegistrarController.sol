pragma solidity >=0.8.4;

import "./BaseRegistrarImplementation.sol";
import "./StringUtils.sol";
import "../resolvers/Resolver.sol";
import "../registry/ReverseRegistrar.sol";
import "./IETHRegistrarController.sol";

import "@openzeppelin/contracts/access/Ownable.sol";
import "@openzeppelin/contracts/utils/introspection/IERC165.sol";
import "@openzeppelin/contracts/utils/Address.sol";
import "../wrapper/INameWrapper.sol";

/**
 * @dev A registrar controller for registering and renewing names at fixed cost.
 */
contract ETHRegistrarController is Ownable, IETHRegistrarController {
    using StringUtils for *;
    using Address for address;

    uint256 public constant MIN_REGISTRATION_DURATION = 28 days;
    bytes32 private constant ETH_NODE =
        0x93cdeb708b7545dc668eb9280176169d1c33cfd8ed6f04690a0bcc88a93fc4ae;

    BaseRegistrarImplementation immutable base;
    IPriceOracle public immutable prices;
    uint256 public immutable minCommitmentAge;
    uint256 public immutable maxCommitmentAge;
    ReverseRegistrar public immutable reverseRegistrar;
    INameWrapper public immutable nameWrapper;

    mapping(bytes32 => uint256) public commitments;
    mapping(address => uint256) public balances;
    uint256 public referralFee = 5;

    event NameRegistered(
        string name,
        bytes32 indexed label,
        address indexed owner,
        uint256 baseCost,
        uint256 premium,
        uint256 expires
    );
    event NameRenewed(
        string name,
        bytes32 indexed label,
        uint256 cost,
        uint256 expires
    );

    constructor(
        BaseRegistrarImplementation _base,
        IPriceOracle _prices,
        uint256 _minCommitmentAge,
        uint256 _maxCommitmentAge,
        ReverseRegistrar _reverseRegistrar,
        INameWrapper _nameWrapper
    ) {
        require(_maxCommitmentAge > _minCommitmentAge);

        base = _base;
        prices = _prices;
        minCommitmentAge = _minCommitmentAge;
        maxCommitmentAge = _maxCommitmentAge;
        reverseRegistrar = _reverseRegistrar;
        nameWrapper = _nameWrapper;
    }

    function rentPrice(string memory name, uint256 duration)
        public
        view
        override
        returns (IPriceOracle.Price memory price)
    {
        bytes32 label = keccak256(bytes(name));
        price = prices.price(name, base.nameExpires(uint256(label)), duration);
    }

    function valid(string memory name) public pure returns (bool) {
        return name.strlen() >= 3;
    }

    function available(string memory name) public view override returns (bool) {
        bytes32 label = keccak256(bytes(name));
        return valid(name) && base.available(uint256(label));
    }

    function makeCommitment(
        string memory name,
        address owner,
        uint256 duration,
        bytes32 secret,
        address resolver,
        bytes[] calldata data,
        bool reverseRecord,
        uint32 fuses,
        uint64 wrapperExpiry
    ) public pure override returns (bytes32) {
        bytes32 label = keccak256(bytes(name));
        if (data.length > 0) {
            require(
                resolver != address(0),
                "ETHRegistrarController: resolver is required when data is supplied"
            );
        }
        return
            keccak256(
                abi.encode(
                    label,
                    owner,
                    duration,
                    resolver,
                    data,
                    secret,
                    reverseRecord,
                    fuses,
                    wrapperExpiry
                )
            );
    }

    function commit(bytes32 commitment) public override {
        require(commitments[commitment] + maxCommitmentAge < block.timestamp);
        commitments[commitment] = block.timestamp;
    }

    function register(
        string calldata name,
        address owner,
        address referrer,
        uint256 duration,
        bytes32 secret,
        address resolver,
        bytes[] calldata data,
        bool reverseRecord,
        uint32 fuses,
        uint64 wrapperExpiry
    ) public payable override returns (uint256) {
        IPriceOracle.Price memory price = rentPrice(name, duration);
        uint256 totalPrice = price.base + price.premium;
        require(
            msg.value >= totalPrice,
            "ETHRegistrarController: Not enough ether provided"
        );

        _register(
            name,
            owner,
            duration,
            secret,
            resolver,
            data,
            reverseRecord,
            fuses,
            wrapperExpiry,
            price
        );

        if (msg.value > totalPrice) {
            payable(msg.sender).transfer(msg.value - totalPrice);
        }

<<<<<<< HEAD
        emit NameRegistered(
            name,
            keccak256(bytes(name)),
            owner,
            price.base,
            price.premium,
            expires
        );

        if (msg.value > totalPrice) {
            payable(msg.sender).transfer(msg.value - totalPrice);
        }

        return totalPrice;
    }

    function registerWithReferral(
        string calldata _name,
        address _owner,
        address _referrer,
        uint256 _duration,
        bytes32 _secret,
        address _resolver,
        bytes[] calldata _data,
        bool _reverseRecord,
        uint32 _fuses,
        uint64 _wrapperExpiry
    ) public payable {
        uint256 totalPrice = register(
            _name,
            _owner,
            _duration,
            _secret,
            _resolver,
            _data,
            _reverseRecord,
            _fuses,
            _wrapperExpiry
        );

        uint256 referralFeePrice = (totalPrice / 100) * referralFee;
        balances[_referrer] += referralFeePrice;
        balances[owner()] += totalPrice - referralFeePrice;
=======
        _setBalance(referrer, totalPrice);
>>>>>>> 3cc0f0fc
    }

    function renew(
        string calldata name,
        uint256 duration,
        address referrer
    ) external payable override {
        bytes32 label = keccak256(bytes(name));
        IPriceOracle.Price memory price = rentPrice(name, duration);
        require(
            msg.value >= price.base,
            "ETHController: Not enough Ether provided for renewal"
        );

        uint256 expires = base.renew(uint256(label), duration);

        if (msg.value > price.base) {
            payable(msg.sender).transfer(msg.value - price.base);
        }

        _setBalance(referrer, price.base);

        emit NameRenewed(name, label, msg.value, expires);
    }

    function withdraw() public {
        uint256 amount = balances[msg.sender];
        balances[msg.sender] = 0;
        payable(msg.sender).transfer(amount);
    }

    function supportsInterface(bytes4 interfaceID)
        external
        pure
        returns (bool)
    {
        return
            interfaceID == type(IERC165).interfaceId ||
            interfaceID == type(IETHRegistrarController).interfaceId;
    }

    /* Internal functions */

    function _consumeCommitment(
        string memory name,
        uint256 duration,
        bytes32 commitment
    ) internal {
        // Require a valid commitment (is old enough and is committed)
        require(
            commitments[commitment] + minCommitmentAge <= block.timestamp,
            "ETHRegistrarController: Commitment is not valid"
        );

        // If the commitment is too old, or the name is registered, stop
        require(
            commitments[commitment] + maxCommitmentAge > block.timestamp,
            "ETHRegistrarController: Commitment has expired"
        );
        require(available(name), "ETHRegistrarController: Name is unavailable");

        delete (commitments[commitment]);

        require(duration >= MIN_REGISTRATION_DURATION);
    }

    function _setRecords(
        address resolver,
        bytes32 label,
        bytes[] calldata data
    ) internal {
        // use hardcoded .eth namehash
        bytes32 nodehash = keccak256(abi.encodePacked(ETH_NODE, label));
        for (uint256 i = 0; i < data.length; i++) {
            // check first few bytes are namehash
            bytes32 txNamehash = bytes32(data[i][4:36]);
            require(
                txNamehash == nodehash,
                "ETHRegistrarController: Namehash on record do not match the name being registered"
            );
            resolver.functionCall(
                data[i],
                "ETHRegistrarController: Failed to set Record"
            );
        }
    }

    function _setReverseRecord(
        string memory name,
        address resolver,
        address owner
    ) internal {
        reverseRegistrar.setNameForAddr(
            msg.sender,
            owner,
            resolver,
            string.concat(name, ".eth")
        );
    }

    function _register(
        string calldata name,
        address nameOwner,
        uint256 duration,
        bytes32 secret,
        address resolver,
        bytes[] calldata data,
        bool reverseRecord,
        uint32 fuses,
        uint64 wrapperExpiry,
        IPriceOracle.Price memory price
    ) internal {
        _consumeCommitment(
            name,
            duration,
            makeCommitment(
                name,
                nameOwner,
                duration,
                secret,
                resolver,
                data,
                reverseRecord,
                fuses,
                wrapperExpiry
            )
        );

        uint256 expires = nameWrapper.registerAndWrapETH2LD(
            name,
            nameOwner,
            duration,
            resolver,
            fuses,
            wrapperExpiry
        );

        _setRecords(resolver, keccak256(bytes(name)), data);

        if (reverseRecord) {
            _setReverseRecord(name, resolver, msg.sender);
        }

        emit NameRegistered(
            name,
            keccak256(bytes(name)),
            nameOwner,
            price.base,
            price.premium,
            expires
        );
    }

    function _setBalance(address referrer, uint256 amount) internal {
        if (referrer == address(0)) {
            balances[owner()] += amount;
        } else {
            uint256 referralFeePrice = (amount / 100) * referralFee;
            balances[referrer] += referralFeePrice;
            balances[owner()] += amount - referralFeePrice;
        }
    }
}<|MERGE_RESOLUTION|>--- conflicted
+++ resolved
@@ -135,7 +135,7 @@
         bool reverseRecord,
         uint32 fuses,
         uint64 wrapperExpiry
-    ) public payable override returns (uint256) {
+    ) public payable override {
         IPriceOracle.Price memory price = rentPrice(name, duration);
         uint256 totalPrice = price.base + price.premium;
         require(
@@ -160,53 +160,7 @@
             payable(msg.sender).transfer(msg.value - totalPrice);
         }
 
-<<<<<<< HEAD
-        emit NameRegistered(
-            name,
-            keccak256(bytes(name)),
-            owner,
-            price.base,
-            price.premium,
-            expires
-        );
-
-        if (msg.value > totalPrice) {
-            payable(msg.sender).transfer(msg.value - totalPrice);
-        }
-
-        return totalPrice;
-    }
-
-    function registerWithReferral(
-        string calldata _name,
-        address _owner,
-        address _referrer,
-        uint256 _duration,
-        bytes32 _secret,
-        address _resolver,
-        bytes[] calldata _data,
-        bool _reverseRecord,
-        uint32 _fuses,
-        uint64 _wrapperExpiry
-    ) public payable {
-        uint256 totalPrice = register(
-            _name,
-            _owner,
-            _duration,
-            _secret,
-            _resolver,
-            _data,
-            _reverseRecord,
-            _fuses,
-            _wrapperExpiry
-        );
-
-        uint256 referralFeePrice = (totalPrice / 100) * referralFee;
-        balances[_referrer] += referralFeePrice;
-        balances[owner()] += totalPrice - referralFeePrice;
-=======
         _setBalance(referrer, totalPrice);
->>>>>>> 3cc0f0fc
     }
 
     function renew(
